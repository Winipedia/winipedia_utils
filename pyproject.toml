# Project section
[project]
name = "winipedia-utils"
<<<<<<< HEAD
version = "0.4.34"
=======
version = "0.4.36"
>>>>>>> d79ae14f
description = "A package with many utility functions"
readme = "README.md"
requires-python = ">=3.12"
dynamic = [ "dependencies",]
authors = [
    { name = "Winipedia", email = "win.steveker@gmx.de"}
]
license = "MIT"

# Build system section
[build-system]
requires = [ "poetry-core>=2.0.0,<3.0.0",]
build-backend = "poetry.core.masonry.api"

# Poetry section
[[tool.poetry.packages]]
include = "winipedia_utils"

[tool.poetry.dependencies]
tqdm = "*"
setuptools = "*"
defusedxml = "*"
tomlkit = "*"
pathspec = "*"
pyyaml = "*"
keyring = "*"
cryptography = "*"
polars = "*"
pygithub = "*"
dotenv = "*"

[tool.poetry.group.dev.dependencies]
ruff = "*"
pre-commit = "*"
mypy = "*"
pytest = "*"
bandit = "*"
types-setuptools = "*"
types-tqdm = "*"
types-defusedxml = "*"
types-pyyaml = "*"
pytest-mock = "*"

[tool.ruff]
exclude = [ ".*", "**/migrations/*.py",]
[tool.ruff.lint]
select = [ "ALL",]
ignore = [ "D203", "D213", "COM812", "ANN401",]
fixable = [ "ALL",]
[tool.ruff.lint.pydocstyle]
convention = "google"

[tool.mypy]
strict = true
warn_unreachable = true
show_error_codes = true
files = "."

[tool.pytest.ini_options]
testpaths = [ "tests",]

[tool.bandit]<|MERGE_RESOLUTION|>--- conflicted
+++ resolved
@@ -1,11 +1,7 @@
 # Project section
 [project]
 name = "winipedia-utils"
-<<<<<<< HEAD
-version = "0.4.34"
-=======
-version = "0.4.36"
->>>>>>> d79ae14f
+version = "0.4.37"
 description = "A package with many utility functions"
 readme = "README.md"
 requires-python = ">=3.12"
